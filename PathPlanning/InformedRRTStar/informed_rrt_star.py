"""
Informed RRT* path planning

author: Karan Chawla
        Atsushi Sakai(@Atsushi_twi)

Reference: Informed RRT*: Optimal Sampling-based Path planning Focused via
Direct Sampling of an Admissible Ellipsoidal Heuristichttps://arxiv.org/pdf/1404.2334.pdf

"""

import copy
import math
import random

import matplotlib.pyplot as plt
import numpy as np

show_animation = True


class InformedRRTStar:

    def __init__(self, start, goal,
                 obstacleList, randArea,
                 expandDis=0.5, goalSampleRate=10, maxIter=200):

        self.start = Node(start[0], start[1])
        self.goal = Node(goal[0], goal[1])
        self.min_rand = randArea[0]
        self.max_rand = randArea[1]
        self.expand_dis = expandDis
        self.goal_sample_rate = goalSampleRate
        self.max_iter = maxIter
        self.obstacle_list = obstacleList
        self.node_list = None

    def informed_rrt_star_search(self, animation=True):

        self.node_list = [self.start]
        # max length we expect to find in our 'informed' sample space, starts as infinite
        cBest = float('inf')
        solutionSet = set()
        path = None

        # Computing the sampling space
        cMin = math.sqrt(pow(self.start.x - self.goal.x, 2)
                         + pow(self.start.y - self.goal.y, 2))
        xCenter = np.array([[(self.start.x + self.goal.x) / 2.0],
                            [(self.start.y + self.goal.y) / 2.0], [0]])
        a1 = np.array([[(self.goal.x - self.start.x) / cMin],
                       [(self.goal.y - self.start.y) / cMin], [0]])

        etheta = math.atan2(a1[1], a1[0])
        # first column of idenity matrix transposed
        id1_t = np.array([1.0, 0.0, 0.0]).reshape(1, 3)
        M = a1 @ id1_t
        U, S, Vh = np.linalg.svd(M, True, True)
        C = np.dot(np.dot(U, np.diag(
            [1.0, 1.0, np.linalg.det(U) * np.linalg.det(np.transpose(Vh))])), Vh)

        for i in range(self.max_iter):
            # Sample space is defined by cBest
            # cMin is the minimum distance between the start point and the goal
            # xCenter is the midpoint between the start and the goal
            # cBest changes when a new path is found

            rnd = self.informed_sample(cBest, cMin, xCenter, C)
            nind = self.get_nearest_list_index(self.node_list, rnd)
            nearestNode = self.node_list[nind]
            # steer
            theta = math.atan2(rnd[1] - nearestNode.y, rnd[0] - nearestNode.x)
            newNode = self.get_new_node(theta, nind, nearestNode)
            d = self.line_cost(nearestNode, newNode)

            noCollision = self.check_collision(nearestNode, theta, d)

            if noCollision:
                nearInds = self.find_near_nodes(newNode)
                newNode = self.choose_parent(newNode, nearInds)

                self.node_list.append(newNode)
                self.rewire(newNode, nearInds)

                if self.is_near_goal(newNode):
<<<<<<< HEAD
                    solutionSet.add(newNode)
                    lastIndex = len(self.node_list) - 1
                    tempPath = self.get_final_course(lastIndex)
                    tempPathLen = self.get_path_len(tempPath)
                    if tempPathLen < cBest:
                        path = tempPath
                        cBest = tempPathLen
=======
                    if self.check_segment_collision(newNode.x, newNode.y, self.goal.x , self.goal.y):
                        solutionSet.add(newNode)
                        lastIndex = len(self.node_list) - 1
                        tempPath = self.get_final_course(lastIndex)
                        tempPathLen = self.get_path_len(tempPath)
                        if tempPathLen < pathLen:
                            path = tempPath
                            cBest = tempPathLen
>>>>>>> a554811e

            if animation:
                self.draw_graph(xCenter=xCenter,
                                cBest=cBest, cMin=cMin,
                                etheta=etheta, rnd=rnd)

        return path

    def choose_parent(self, newNode, nearInds):
        if len(nearInds) == 0:
            return newNode

        dList = []
        for i in nearInds:
            dx = newNode.x - self.node_list[i].x
            dy = newNode.y - self.node_list[i].y
            d = math.sqrt(dx ** 2 + dy ** 2)
            theta = math.atan2(dy, dx)
            if self.check_collision(self.node_list[i], theta, d):
                dList.append(self.node_list[i].cost + d)
            else:
                dList.append(float('inf'))

        minCost = min(dList)
        minInd = nearInds[dList.index(minCost)]

        if minCost == float('inf'):
            print("mincost is inf")
            return newNode

        newNode.cost = minCost
        newNode.parent = minInd

        return newNode

    def find_near_nodes(self, newNode):
        nnode = len(self.node_list)
        r = 50.0 * math.sqrt((math.log(nnode) / nnode))
        dlist = [(node.x - newNode.x) ** 2
                 + (node.y - newNode.y) ** 2 for node in self.node_list]
        nearinds = [dlist.index(i) for i in dlist if i <= r ** 2]
        return nearinds

    def informed_sample(self, cMax, cMin, xCenter, C):
        if cMax < float('inf'):
            r = [cMax / 2.0,
                 math.sqrt(cMax ** 2 - cMin ** 2) / 2.0,
                 math.sqrt(cMax ** 2 - cMin ** 2) / 2.0]
            L = np.diag(r)
            xBall = self.sample_unit_ball()
            rnd = np.dot(np.dot(C, L), xBall) + xCenter
            rnd = [rnd[(0, 0)], rnd[(1, 0)]]
        else:
            rnd = self.sample_free_space()

        return rnd

    @staticmethod
    def sample_unit_ball():
        a = random.random()
        b = random.random()

        if b < a:
            a, b = b, a

        sample = (b * math.cos(2 * math.pi * a / b),
                  b * math.sin(2 * math.pi * a / b))
        return np.array([[sample[0]], [sample[1]], [0]])

    def sample_free_space(self):
        if random.randint(0, 100) > self.goal_sample_rate:
            rnd = [random.uniform(self.min_rand, self.max_rand),
                   random.uniform(self.min_rand, self.max_rand)]
        else:
            rnd = [self.goal.x, self.goal.y]

        return rnd

    @staticmethod
    def get_path_len(path):
        pathLen = 0
        for i in range(1, len(path)):
            node1_x = path[i][0]
            node1_y = path[i][1]
            node2_x = path[i - 1][0]
            node2_y = path[i - 1][1]
            pathLen += math.sqrt((node1_x - node2_x)
                                 ** 2 + (node1_y - node2_y) ** 2)

        return pathLen

    @staticmethod
    def line_cost(node1, node2):
        return math.sqrt((node1.x - node2.x) ** 2 + (node1.y - node2.y) ** 2)

    @staticmethod
    def get_nearest_list_index(nodes, rnd):
        dList = [(node.x - rnd[0]) ** 2
                 + (node.y - rnd[1]) ** 2 for node in nodes]
        minIndex = dList.index(min(dList))
        return minIndex

    def get_new_node(self, theta, nind, nearestNode):
        newNode = copy.deepcopy(nearestNode)

        newNode.x += self.expand_dis * math.cos(theta)
        newNode.y += self.expand_dis * math.sin(theta)

        newNode.cost += self.expand_dis
        newNode.parent = nind
        return newNode

    def is_near_goal(self, node):
        d = self.line_cost(node, self.goal)
        if d < self.expand_dis:
            return True
        return False

    def rewire(self, newNode, nearInds):
        n_node = len(self.node_list)
        for i in nearInds:
            nearNode = self.node_list[i]

            d = math.sqrt((nearNode.x - newNode.x) ** 2
                          + (nearNode.y - newNode.y) ** 2)

            scost = newNode.cost + d

            if nearNode.cost > scost:
                theta = math.atan2(newNode.y - nearNode.y,
                                   newNode.x - nearNode.x)
                if self.check_collision(nearNode, theta, d):
                    nearNode.parent = n_node - 1
                    nearNode.cost = scost
                    
    @staticmethod
    def distance_squared_point_to_segment(v, w, p):
        # Return minimum distance between line segment vw and point p
        if (np.array_equal(v, w)):
            return (p-v).dot(p-v) # v == w case
        l2 = (w-v).dot(w-v) # i.e. |w-v|^2 -  avoid a sqrt
        # Consider the line extending the segment, parameterized as v + t (w - v).
        # We find projection of point p onto the line. 
        # It falls where t = [(p-v) . (w-v)] / |w-v|^2
        # We clamp t from [0,1] to handle points outside the segment vw.
        t = max(0, min(1, (p - v).dot(w - v) / l2))
        projection = v + t * (w - v) # Projection falls on the segment
        return (p-projection).dot(p-projection)

    def check_segment_collision(self, x1, y1, x2, y2):
        for (ox, oy, size) in self.obstacle_list:
            dd = self.distance_squared_point_to_segment(
                np.array([x1, y1]),
                np.array([x2, y2]),
                np.array([ox, oy]))
            if dd <= size**2:
                return False  # collision
        return True


    def check_collision(self, nearNode, theta, d):
        tmpNode = copy.deepcopy(nearNode)
        endx = tmpNode.x + math.cos(theta)*d
        endy = tmpNode.y + math.sin(theta)*d
        return self.check_segment_collision(tmpNode.x, tmpNode.y, endx, endy)

    def get_final_course(self, lastIndex):
        path = [[self.goal.x, self.goal.y]]
        while self.node_list[lastIndex].parent is not None:
            node = self.node_list[lastIndex]
            path.append([node.x, node.y])
            lastIndex = node.parent
        path.append([self.start.x, self.start.y])
        return path

    def draw_graph(self, xCenter=None, cBest=None, cMin=None, etheta=None, rnd=None):

        plt.clf()
        if rnd is not None:
            plt.plot(rnd[0], rnd[1], "^k")
            if cBest != float('inf'):
                self.plot_ellipse(xCenter, cBest, cMin, etheta)

        for node in self.node_list:
            if node.parent is not None:
                if node.x or node.y is not None:
                    plt.plot([node.x, self.node_list[node.parent].x], [
                        node.y, self.node_list[node.parent].y], "-g")

        for (ox, oy, size) in self.obstacle_list:
            plt.plot(ox, oy, "ok", ms=30 * size)

        plt.plot(self.start.x, self.start.y, "xr")
        plt.plot(self.goal.x, self.goal.y, "xr")
        plt.axis([-2, 15, -2, 15])
        plt.grid(True)
        plt.pause(0.01)

    @staticmethod
    def plot_ellipse(xCenter, cBest, cMin, etheta):  # pragma: no cover

        a = math.sqrt(cBest ** 2 - cMin ** 2) / 2.0
        b = cBest / 2.0
        angle = math.pi / 2.0 - etheta
        cx = xCenter[0]
        cy = xCenter[1]

        t = np.arange(0, 2 * math.pi + 0.1, 0.1)
        x = [a * math.cos(it) for it in t]
        y = [b * math.sin(it) for it in t]
        R = np.array([[math.cos(angle), math.sin(angle)],
                      [-math.sin(angle), math.cos(angle)]])
        fx = R @ np.array([x, y])
        px = np.array(fx[0, :] + cx).flatten()
        py = np.array(fx[1, :] + cy).flatten()
        plt.plot(cx, cy, "xc")
        plt.plot(px, py, "--c")


class Node:

    def __init__(self, x, y):
        self.x = x
        self.y = y
        self.cost = 0.0
        self.parent = None


def main():
    print("Start informed rrt star planning")

    # create obstacles
    obstacleList = [
        (5, 5, 0.5),
        (9, 6, 1),
        (7, 5, 1),
        (1, 5, 1),
        (3, 6, 1),
        (7, 9, 1)
    ]

    # Set params
    rrt = InformedRRTStar(start=[0, 0], goal=[5, 10],
                          randArea=[-2, 15], obstacleList=obstacleList)
    path = rrt.informed_rrt_star_search(animation=show_animation)
    print("Done!!")

    # Plot path
    if show_animation:
        rrt.draw_graph()
        plt.plot([x for (x, y) in path], [y for (x, y) in path], '-r')
        plt.grid(True)
        plt.pause(0.01)
        plt.show()


if __name__ == '__main__':
    main()<|MERGE_RESOLUTION|>--- conflicted
+++ resolved
@@ -83,25 +83,14 @@
                 self.rewire(newNode, nearInds)
 
                 if self.is_near_goal(newNode):
-<<<<<<< HEAD
-                    solutionSet.add(newNode)
-                    lastIndex = len(self.node_list) - 1
-                    tempPath = self.get_final_course(lastIndex)
-                    tempPathLen = self.get_path_len(tempPath)
-                    if tempPathLen < cBest:
-                        path = tempPath
-                        cBest = tempPathLen
-=======
                     if self.check_segment_collision(newNode.x, newNode.y, self.goal.x , self.goal.y):
                         solutionSet.add(newNode)
                         lastIndex = len(self.node_list) - 1
                         tempPath = self.get_final_course(lastIndex)
                         tempPathLen = self.get_path_len(tempPath)
-                        if tempPathLen < pathLen:
+                        if tempPathLen < cBest:
                             path = tempPath
                             cBest = tempPathLen
->>>>>>> a554811e
-
             if animation:
                 self.draw_graph(xCenter=xCenter,
                                 cBest=cBest, cMin=cMin,
